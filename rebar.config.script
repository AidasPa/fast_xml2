%%%-------------------------------------------------------------------
%%% @author Evgeniy Khramtsov <ekhramtsov@process-one.net>
%%% @copyright (C) 2013, Evgeniy Khramtsov
%%% @doc
%%% Rebar build script. Compliant with rebar and rebar3.
%%% @end
%%% Created :  8 May 2013 by Evgeniy Khramtsov <ekhramtsov@process-one.net>
%%%-------------------------------------------------------------------

<<<<<<< HEAD
=======
Cfg = case file:consult("vars.config") of
          {ok, Terms} ->
              Terms;
          _Err ->
              []
      end ++ [{cflags, ""}, {ldflags, "-lexpat"}],
{cflags, CfgCFlags} = lists:keyfind(cflags, 1, Cfg),
{ldflags, CfgLDFlags} = lists:keyfind(ldflags, 1, Cfg),

>>>>>>> d54ab9ad
NIFPortSpec = [{"priv/lib/xml.so", ["c_src/xml.c"]},
               {"priv/lib/xml_stream.so", ["c_src/xml_stream.c"]}],

Config = [{erl_opts, [debug_info, {src_dirs, ["src"]}]},
<<<<<<< HEAD
          {port_env, [{"CFLAGS", "$CFLAGS -g -O2 -Wall"},
                      {"LDFLAGS", "$LDFLAGS -lexpat"}]},
=======
          {port_env, [{"CFLAGS", CfgCFlags ++ " $CFLAGS -g -O2 -Wall"},
                      {"LDFLAGS", CfgLDFlags ++ " $LDFLAGS"}]},
>>>>>>> d54ab9ad
          {port_specs, NIFPortSpec},

          {cover_enabled, true},
          {cover_export_enabled, true},

          {profiles, [{test, [{erl_opts, [{src_dirs, ["src", "test"]}]}]}]},
          {plugins, [rebar3_hex]}],

%% When running Travis test, upload test coverage result to coveralls:
Config2 = case os:getenv("TRAVIS") of
              "true" ->
                  JobId = os:getenv("TRAVIS_JOB_ID"),
                  C1 = lists:keystore(deps, 1, Config, {deps, [{coveralls, ".*", {git, "https://github.com/markusn/coveralls-erl.git", "master"}}]}),
                  C2 = lists:keystore(plugin_dir, 1, C1, {plugin_dir, "deps/coveralls/src"}),
                  C3 = lists:keystore(plugins, 1, C2, {plugins, [rebar_coveralls]}), %% We do not need rebar3_hex from Travis
                  C4 = lists:keystore(coveralls_coverdata, 1, C3, {coveralls_coverdata, ".eunit/cover.coverdata"}),
                  C5 = lists:keystore(coveralls_service_job_id, 1, C4, {coveralls_service_job_id, JobId}),
                  lists:keystore(coveralls_service_name, 1, C5, {coveralls_service_name, "travis-ci"});
              _ ->
                  Config 
          end,

%%io:format("xml configuration:~n  ~p~n", [Config2]),
Config2.

%% Local Variables:
%% mode: erlang
%% End:
%% vim: set filetype=erlang tabstop=8:<|MERGE_RESOLUTION|>--- conflicted
+++ resolved
@@ -7,29 +7,12 @@
 %%% Created :  8 May 2013 by Evgeniy Khramtsov <ekhramtsov@process-one.net>
 %%%-------------------------------------------------------------------
 
-<<<<<<< HEAD
-=======
-Cfg = case file:consult("vars.config") of
-          {ok, Terms} ->
-              Terms;
-          _Err ->
-              []
-      end ++ [{cflags, ""}, {ldflags, "-lexpat"}],
-{cflags, CfgCFlags} = lists:keyfind(cflags, 1, Cfg),
-{ldflags, CfgLDFlags} = lists:keyfind(ldflags, 1, Cfg),
-
->>>>>>> d54ab9ad
 NIFPortSpec = [{"priv/lib/xml.so", ["c_src/xml.c"]},
                {"priv/lib/xml_stream.so", ["c_src/xml_stream.c"]}],
 
 Config = [{erl_opts, [debug_info, {src_dirs, ["src"]}]},
-<<<<<<< HEAD
           {port_env, [{"CFLAGS", "$CFLAGS -g -O2 -Wall"},
                       {"LDFLAGS", "$LDFLAGS -lexpat"}]},
-=======
-          {port_env, [{"CFLAGS", CfgCFlags ++ " $CFLAGS -g -O2 -Wall"},
-                      {"LDFLAGS", CfgLDFlags ++ " $LDFLAGS"}]},
->>>>>>> d54ab9ad
           {port_specs, NIFPortSpec},
 
           {cover_enabled, true},
